--- conflicted
+++ resolved
@@ -26,12 +26,8 @@
 )
 
 func init() {
-<<<<<<< HEAD
-	sda.ProtocolRegisterName("JVSS", NewJVSS)
-	sda.ProtocolRegisterName("JVSSCoSi", NewJVSS)
-=======
 	sda.GlobalProtocolRegister("JVSS", NewJVSS)
->>>>>>> 73f9e085
+	sda.GlobalProtocolRegister("JVSSCoSi", NewJVSS)
 }
 
 // SID is the type of shared secret identifiers
