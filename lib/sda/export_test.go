package sda

import (
	"github.com/dedis/cothority/lib/network"
	"github.com/satori/go.uuid"
)

// Export some private functions of Host for testing

func (h *Host) AddPendingTreeMarshal(tm *TreeMarshal) {
	h.addPendingTreeMarshal(tm)
}

func (h *Host) CheckPendingTreeMarshal(el *EntityList) {
	h.checkPendingTreeMarshal(el)
}

func (h *Host) SendSDAData(id *network.Entity, msg *SDAData) error {
	return h.sendSDAData(id, msg)
}

func (h *Host) Receive() network.NetworkMessage {
	return h.receive()
}

func (h *Host) StartNewNode(protocolID uuid.UUID, tree *Tree) (*Node, error) {
	return h.overlay.StartNewNode(protocolID, tree)
}

func (h *Host) StartNewNodeName(name string, tree *Tree) (*Node, error) {
	return h.overlay.StartNewNodeName(name, tree)
}

func (h *Host) AddEntityList(el *EntityList) {
	h.overlay.RegisterEntityList(el)
}

func (h *Host) EntityList(id uuid.UUID) (*EntityList, bool) {
	el := h.overlay.EntityList(id)
	return el, el != nil
}

func (h *Host) AddTree(t *Tree) {
	h.overlay.RegisterTree(t)
}

func (h *Host) GetTree(id uuid.UUID) (*Tree, bool) {
	t := h.overlay.Tree(id)
	return t, t != nil
}

func (h *Host) SendToTreeNode(from *Token, to *TreeNode, msg network.ProtocolMessage) error {
	return h.overlay.SendToTreeNode(from, to, msg)
}

func (h *Host) Overlay() *Overlay {
	return h.overlay
}

<<<<<<< HEAD
func (n *Node) Aggregate(sdaMsg *SDAData) (uuid.UUID, []*SDAData, bool) {
	return n.aggregate(sdaMsg)
=======
func (o *Overlay) TokenToNode(tok *Token) (*Node, bool) {
	v, ok := o.nodes[tok.Id()]
	return v, ok
}
func (n *Node) Token() *Token {
	return n.token
>>>>>>> 63f34e33
}<|MERGE_RESOLUTION|>--- conflicted
+++ resolved
@@ -57,15 +57,15 @@
 	return h.overlay
 }
 
-<<<<<<< HEAD
 func (n *Node) Aggregate(sdaMsg *SDAData) (uuid.UUID, []*SDAData, bool) {
 	return n.aggregate(sdaMsg)
-=======
+}
+
 func (o *Overlay) TokenToNode(tok *Token) (*Node, bool) {
 	v, ok := o.nodes[tok.Id()]
 	return v, ok
 }
+
 func (n *Node) Token() *Token {
 	return n.token
->>>>>>> 63f34e33
 }