--- conflicted
+++ resolved
@@ -29,13 +29,8 @@
 func NewNode(address string, pkey abstract.Secret) *Node {
 	suite := edwards.NewAES128SHA256Ed25519(false)
 	n := &Node{
-<<<<<<< HEAD
 		address:     address,
 		host:        network.NewTcpHost(address, network.DefaultConstructors(suite)),
-=======
-		address:     "string",
-		listener:    network.NewTcpHost(address),
->>>>>>> 92486789
 		private:     pkey,
 		suite:       edwards.NewAES128SHA256Ed25519(false),
 		connections: make(map[string]network.Conn),
@@ -73,15 +68,10 @@
 	return nil
 }
 
-<<<<<<< HEAD
 // Close shuts down the listener
 func (n *Node) Close() error {
 	return n.host.Close()
 }
-=======
-// TestSendMessage - send messages for testing
-func (n *Node) TestSendMessage(msg interface{}) error {
->>>>>>> 92486789
 
 // TestSendMessage - send messages for testing
 func (n *Node) TestSendMessage(dest *Node, msg interface{}) error {
@@ -116,14 +106,9 @@
 func (n *Node) NewConnection(c network.Conn) {
 	dbg.Lvl3("Getting new connection from", c, n)
 	for {
-<<<<<<< HEAD
 		msg, err := c.Receive(context.TODO())
 		dbg.Lvl3(n.address, "received message", msg, "from", msg.From)
 		n.connections[msg.From] = c
-=======
-		msg, err := c.Receive()
-		//n.connections[msg] = append(n.connections, c)
->>>>>>> 92486789
 		if err != nil {
 			dbg.Error("While receiving:", err)
 		}
