--- conflicted
+++ resolved
@@ -10,13 +10,7 @@
 	"sort"
 	"strconv"
 	"strings"
-<<<<<<< HEAD
-
-	"github.com/dedis/cothority/lib/dbg"
-	"github.com/montanaflynn/stats"
 	"sync"
-=======
->>>>>>> 9c6e5655
 )
 
 // Stats contains all structures that are related to the computations of stats
@@ -132,54 +126,10 @@
 			values = append(values, value)
 		}
 		// make the average
-<<<<<<< HEAD
-		avg := AverageMeasurements(measurements)
-		s.measures[k] = &avg
-	}
-	return *s
-}
-
-// Update will update the Stats with this given measure
-func (s *Stats) Update(m Measure) {
-	var meas *Measurement
-	s.measureMutex.Lock()
-	defer s.measureMutex.Unlock()
-	meas, ok := s.measures[m.Name]
-	if !ok {
-		// if we already written some values, we can not take new ones
-		if s.valuesWritten {
-			dbg.Lvl2("Stats Update received unknown type of measure:", m.Name)
-			return
-		}
-		meas = NewMeasurement(m.Name, s.filter)
-		s.measures[m.Name] = meas
-		s.keys = append(s.keys, m.Name)
-	}
-	meas.Update(m)
-}
-
-// Returns an overview of the stats - not complete data returned!
-func (s *Stats) String() string {
-	var str string
-	s.measureMutex.Lock()
-	for _, v := range s.measures {
-		str += fmt.Sprintf("%v", v)
-	}
-	s.measureMutex.Unlock()
-	return fmt.Sprintf("{Stats: hosts %d, Measures: %s}", s.Hosts, str)
-}
-
-// Collect make the final computations before stringing or writing.
-// Autmatically done in other methods anyway.
-func (s *Stats) Collect() {
-	for _, v := range s.measures {
-		v.Collect()
-=======
 		avg := AverageValue(values...)
 		// dont have to necessary collect or filters here. Collect() must be called only
 		// when we want the final results (writing or by calling Value(name)
 		s.values[k] = avg
->>>>>>> 9c6e5655
 	}
 	return s
 }
@@ -392,10 +342,6 @@
 	}
 }
 
-<<<<<<< HEAD
-// Get the minimum or the maximum of all stored values
-func (t *value) Min() float64 {
-=======
 // Filter outs its Values
 func (t *Value) Filter(filt DataFilter) {
 	t.store = filt.Filter(t.name, t.store)
@@ -421,7 +367,6 @@
 
 // Get the minimum or the maximum of all stored Values
 func (t *Value) Min() float64 {
->>>>>>> 9c6e5655
 	return t.min
 }
 func (t *Value) Max() float64 {
@@ -444,110 +389,11 @@
 }
 
 // Header returns the first line of the CSV-file
-<<<<<<< HEAD
-func (t *value) Header(prefix string) string {
-	return fmt.Sprintf("%s_min, %s_max, %s_avg, %s_dev", prefix, prefix, prefix, prefix)
-}
-
-// String returns the min, max, avg and dev of a value
-func (t *value) String() string {
-	return fmt.Sprintf("%v", t.store)
-}
-
-// Average will set the current Value to the average of all Value
-func AverageValue(st ...*value) *value {
-	var t value
-	for _, s := range st {
-		t.min += s.min
-		t.max += s.max
-		t.newM += s.newM
-		t.dev += s.dev
-	}
-	l := float64(len(st))
-	t.min /= l
-	t.max /= l
-	t.newM /= l
-	t.dev /= l
-	t.n = len(st)
-	return &t
-}
-
-// Measurement represents the precise measurement of a specific thing to measure
-// example: I want to measure the time it takes to verify a signature, the
-// measurement "verify" will hold a wallclock Value, cpu_user Value, cpu_system
-// Value. A measurement is frequently updated with Measure given by the client.
-type Measurement struct {
-	Name   string
-	Wall   *value
-	User   *value
-	System *value
-	Filter DataFilter
-}
-
-// NewMeasurement returns a new measurements with this name
-func NewMeasurement(name string, df DataFilter) *Measurement {
-	return &Measurement{
-		Name:   name,
-		Wall:   newValue(),
-		User:   newValue(),
-		System: newValue(),
-		Filter: df,
-	}
-}
-
-// WriteHeader will write the header to the specified writer
-func (m *Measurement) WriteHeader(w io.Writer) {
-	fmt.Fprintf(w, "%s, %s, %s", m.Wall.Header(m.Name+"_wall"),
-		m.User.Header(m.Name+"_user"), m.System.Header(m.Name+"_system"))
-}
-
-// WriteValues will write a new entry for this entry in the writer
-// First compute the values then write to writer
-func (m *Measurement) WriteValues(w io.Writer) {
-	fmt.Fprintf(w, "%s, %s, %s", m.Wall.String(), m.User.String(), m.System.String())
-}
-
-// Update takes a measure received from the network and update the wall system
-// and user values
-func (m *Measurement) Update(measure Measure) {
-	dbg.Lvl2("Got measurement for", m.Name, measure.WallTime, measure.CPUTimeUser, measure.CPUTimeSys)
-	m.Wall.Store(measure.WallTime)
-	m.User.Store(measure.CPUTimeUser)
-	m.System.Store(measure.CPUTimeSys)
-}
-
-// Collect will call Collect on Wall- User- and System-time
-func (m *Measurement) Collect() {
-	m.Wall.Collect(m.Name, m.Filter)
-	m.User.Collect(m.Name, m.Filter)
-	m.System.Collect(m.Name, m.Filter)
-}
-
-// AverageMeasurements takes an slice of measurements and make the average
-// between them. i.e. it takes the average of the Wall value from each
-// measurements, etc.
-func AverageMeasurements(measurements []Measurement) Measurement {
-	m := NewMeasurement(measurements[0].Name, measurements[0].Filter)
-	walls := make([]*value, len(measurements))
-	users := make([]*value, len(measurements))
-	systems := make([]*value, len(measurements))
-	for i, m2 := range measurements {
-		m2.Collect()
-		walls[i] = m2.Wall
-		users[i] = m2.User
-		systems[i] = m2.System
-	}
-	m.Wall = AverageValue(walls...)
-	m.User = AverageValue(users...)
-	m.System = AverageValue(systems...)
-	return *m
-=======
 func (t *Value) HeaderFields() []string {
 	return []string{t.name + "_min", t.name + "_max", t.name + "_avg", t.name + "_dev"}
->>>>>>> 9c6e5655
 }
 
 // String returns the min, max, avg and dev of a Value
 func (t *Value) Values() []string {
-	return []string{fmt.Sprintf("%f", t.Min()), fmt.Sprintf("%f", t.Max()), fmt.Sprintf("%f", t.Avg()), fmt.Sprintf("%f", t.Dev())}
+	return []string{fmt.Sprintf("%f", t.store)}
 }