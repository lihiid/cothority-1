--- conflicted
+++ resolved
@@ -157,29 +157,6 @@
 	return nil
 }
 
-<<<<<<< HEAD
-// Entity is used to represent a Conode in the whole internet.
-// It's based on a public key, and there can be one or more addresses to contact it.
-type Entity struct {
-	// This is the public key of that Entity
-	Public abstract.Point
-	// The UUID corresponding to that public key
-	Id uuid.UUID
-	// A slice of addresses of where that Id might be found
-	Addresses []string
-	// used to return the next available address
-	iter int
-}
-
-func (e *Entity) String() string {
-	return fmt.Sprintf("%v", e.Public)
-}
-
-// First returns the first address available
-func (e *Entity) First() string {
-	if len(e.Addresses) > 0 {
-		return e.Addresses[0]
-=======
 // OpenTcpCOnn is private method that opens a TcpConn to the given name
 func (t *TcpHost) openTcpConn(name string) (*TcpConn, error) {
 	var err error
@@ -193,7 +170,6 @@
 			break
 		}
 		time.Sleep(waitRetry)
->>>>>>> 8b37d34e
 	}
 	if conn == nil {
 		return nil, fmt.Errorf("Could not connect to %s.", name)
