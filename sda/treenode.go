package sda

import (
	"errors"
	"fmt"
	"reflect"
	"sync"

	"strings"

	"github.com/dedis/cothority/log"
	"github.com/dedis/cothority/network"
	"github.com/dedis/crypto/abstract"
)

// TreeNodeInstance represents a protocol-instance in a given TreeNode. It embeds an
// Overlay where all the tree-structures are stored.
type TreeNodeInstance struct {
	overlay *Overlay
	token   *Token
	// cache for the TreeNode this Node is representing
	treeNode *TreeNode
	// cached list of all TreeNodes
	treeNodeList []*TreeNode
	// mutex to synchronise creation of treeNodeList
	mtx sync.Mutex

	// channels holds all channels available for the different message-types
	channels map[network.PacketTypeID]interface{}
	// registered handler-functions for that protocol
	handlers map[network.PacketTypeID]interface{}
	// flags for messages - only one channel/handler possible
	messageTypeFlags map[network.PacketTypeID]uint32
	// The protocolInstance belonging to that node
	instance ProtocolInstance
	// aggregate messages in order to dispatch them at once in the protocol
	// instance
	msgQueue map[network.PacketTypeID][]*ProtocolMsg
	// done callback
	onDoneCallback func() bool
	// queue holding msgs
	msgDispatchQueue []*ProtocolMsg
	// locking for msgqueue
	msgDispatchQueueMutex sync.Mutex
	// kicking off new message
	msgDispatchQueueWait chan bool
	// whether this node is closing
	closing bool

	protoIO MessageProxy
}

// aggregateMessages (if set) tells to aggregate messages from all children
// before sending to the (parent) Node
// https://golang.org/ref/spec#Iota
const (
	AggregateMessages = 1 << iota
)

// MsgHandler is called upon reception of a certain message-type
type MsgHandler func([]*interface{})

// NewNode creates a new node
func newTreeNodeInstance(o *Overlay, tok *Token, tn *TreeNode, io MessageProxy) *TreeNodeInstance {
	n := &TreeNodeInstance{overlay: o,
		token:                tok,
		channels:             make(map[network.PacketTypeID]interface{}),
		handlers:             make(map[network.PacketTypeID]interface{}),
		messageTypeFlags:     make(map[network.PacketTypeID]uint32),
		msgQueue:             make(map[network.PacketTypeID][]*ProtocolMsg),
		treeNode:             tn,
		msgDispatchQueue:     make([]*ProtocolMsg, 0, 1),
		msgDispatchQueueWait: make(chan bool, 1),
		protoIO:              io,
	}
	go n.dispatchMsgReader()
	return n
}

// TreeNode gets the treeNode of this node. If there is no TreeNode for the
// Token of this node, the function will return nil
func (n *TreeNodeInstance) TreeNode() *TreeNode {
	return n.treeNode
}

// ServerIdentity returns our entity
func (n *TreeNodeInstance) ServerIdentity() *network.ServerIdentity {
	return n.treeNode.ServerIdentity
}

// Parent returns the parent-TreeNode of ourselves
func (n *TreeNodeInstance) Parent() *TreeNode {
	return n.treeNode.Parent
}

// Children returns the children of ourselves
func (n *TreeNodeInstance) Children() []*TreeNode {
	return n.treeNode.Children
}

// Root returns the root-node of that tree
func (n *TreeNodeInstance) Root() *TreeNode {
	return n.Tree().Root
}

// IsRoot returns whether whether we are at the top of the tree
func (n *TreeNodeInstance) IsRoot() bool {
	return n.treeNode.Parent == nil
}

// IsLeaf returns whether whether we are at the bottom of the tree
func (n *TreeNodeInstance) IsLeaf() bool {
	return len(n.treeNode.Children) == 0
}

// SendTo sends to a given node
func (n *TreeNodeInstance) SendTo(to *TreeNode, msg interface{}) error {
	if to == nil {
		return errors.New("Sent to a nil TreeNode")
	}
	return n.overlay.SendToTreeNode(n.token, to, msg, n.protoIO)
}

// Tree returns the tree of that node
func (n *TreeNodeInstance) Tree() *Tree {
	return n.overlay.TreeFromToken(n.token)
}

// Roster returns the entity-list
func (n *TreeNodeInstance) Roster() *Roster {
	return n.Tree().Roster
}

// Suite can be used to get the current abstract.Suite (currently hardcoded into
// the network library).
func (n *TreeNodeInstance) Suite() abstract.Suite {
	return n.overlay.suite()
}

// RegisterChannel takes a channel with a struct that contains two
// elements: a TreeNode and a message. It will send every message that are the
// same type to this channel.
// This function handles also
// - registration of the message-type
// - aggregation or not of messages: if you give a channel of slices, the
//   messages will be aggregated, else they will come one-by-one
func (n *TreeNodeInstance) RegisterChannel(c interface{}) error {
	flags := uint32(0)
	cr := reflect.TypeOf(c)
	if cr.Kind() == reflect.Ptr {
		val := reflect.ValueOf(c).Elem()
		val.Set(reflect.MakeChan(val.Type(), 100))
		//val.Set(reflect.MakeChan(reflect.Indirect(cr), 1))
		return n.RegisterChannel(reflect.Indirect(val).Interface())
	} else if reflect.ValueOf(c).IsNil() {
		return errors.New("Can not Register a (value) channel not initialized")
	}
	// Check we have the correct channel-type
	if cr.Kind() != reflect.Chan {
		return errors.New("Input is not channel")
	}
	if cr.Elem().Kind() == reflect.Slice {
		flags += AggregateMessages
		cr = cr.Elem()
	}
	if cr.Elem().Kind() != reflect.Struct {
		return errors.New("Input is not channel of structure")
	}
	if cr.Elem().NumField() != 2 {
		return errors.New("Input is not channel of structure with 2 elements")
	}
	if cr.Elem().Field(0).Type != reflect.TypeOf(&TreeNode{}) {
		return errors.New("Input-channel doesn't have TreeNode as element")
	}
	// Automatic registration of the message to the network library.
	typ := network.RegisterPacketUUID(network.RTypeToPacketTypeID(
		cr.Elem().Field(1).Type),
		cr.Elem().Field(1).Type)
	n.channels[typ] = c
	//typ := network.RTypeToUUID(cr.Elem().Field(1).Type) n.channels[typ] = c
	n.messageTypeFlags[typ] = flags
	log.Lvl4("Registered channel", typ, "with flags", flags)
	return nil
}

// RegisterChannels registers a list of given channels by calling RegisterChannel above
func (n *TreeNodeInstance) RegisterChannels(channels ...interface{}) error {
	for _, ch := range channels {
		if err := n.RegisterChannel(ch); err != nil {
			return fmt.Errorf("Error, could not register channel %T: %s",
				ch, err.Error())
		}
	}
	return nil
}

// RegisterHandler takes a function which takes a struct as argument that contains two
// elements: a TreeNode and a message. It will send every message that are the
// same type to this channel.
// This function handles also
// - registration of the message-type
// - aggregation or not of messages: if you give a channel of slices, the
//   messages will be aggregated, else they will come one-by-one
func (n *TreeNodeInstance) RegisterHandler(c interface{}) error {
	flags := uint32(0)
	cr := reflect.TypeOf(c)
	// Check we have the correct channel-type
	if cr.Kind() != reflect.Func {
		return errors.New("Input is not function")
	}
	if cr.NumOut() != 1 {
		return errors.New("Need exactly one return argument of type error")
	}
	if cr.Out(0) != reflect.TypeOf((*error)(nil)).Elem() {
		return errors.New("return-type of message-handler needs to be error")
	}
	ci := cr.In(0)
	if ci.Kind() == reflect.Slice {
		flags += AggregateMessages
		ci = ci.Elem()
	}
	if ci.Kind() != reflect.Struct {
		return errors.New("Input is not a structure")
	}
	if ci.NumField() != 2 {
		return errors.New("Input is not a structure with 2 elements")
	}
	if ci.Field(0).Type != reflect.TypeOf(&TreeNode{}) {
		return errors.New("Input-handler doesn't have TreeNode as element")
	}
	// Automatic registration of the message to the network library.
	typ := network.RegisterPacketUUID(network.RTypeToPacketTypeID(
		ci.Field(1).Type),
		ci.Field(1).Type)
	//typ := network.RTypeToUUID(cr.Elem().Field(1).Type)
	n.handlers[typ] = c
	n.messageTypeFlags[typ] = flags
	log.Lvl3("Registered handler", typ, "with flags", flags)
	return nil
}

// RegisterHandlers registers a list of given handlers by calling RegisterHandler above
func (n *TreeNodeInstance) RegisterHandlers(handlers ...interface{}) error {
	for _, h := range handlers {
		if err := n.RegisterHandler(h); err != nil {
			return fmt.Errorf("Error, could not register handler %T: %s",
				h, err.Error())
		}
	}
	return nil
}

// ProtocolInstance returns the instance of the running protocol
func (n *TreeNodeInstance) ProtocolInstance() ProtocolInstance {
	return n.instance
}

// Dispatch - the standard dispatching function is empty
func (n *TreeNodeInstance) Dispatch() error {
	return nil
}

// Shutdown - standard Shutdown implementation. Define your own
// in your protocol (if necessary)
func (n *TreeNodeInstance) Shutdown() error {
	return nil
}

// Close shuts down the go-routine and calls the protocolInstance-shutdown
func (n *TreeNodeInstance) Close() error {
	log.Lvl3("Closing node", n.Info())
	n.msgDispatchQueueMutex.Lock()
	n.closing = true
	if len(n.msgDispatchQueueWait) == 0 {
		n.msgDispatchQueueWait <- true
	}
	n.msgDispatchQueueMutex.Unlock()
	return n.ProtocolInstance().Shutdown()
}

// ProtocolName will return the string representing that protocol
func (n *TreeNodeInstance) ProtocolName() string {
	return n.overlay.conode.protocols.ProtocolIDToName(n.token.ProtoID)
}

func (n *TreeNodeInstance) dispatchHandler(msgSlice []*ProtocolMsg) error {
	mt := msgSlice[0].MsgType
	to := reflect.TypeOf(n.handlers[mt]).In(0)
	f := reflect.ValueOf(n.handlers[mt])
	var errV reflect.Value
	if n.HasFlag(mt, AggregateMessages) {
		msgs := reflect.MakeSlice(to, len(msgSlice), len(msgSlice))
		for i, msg := range msgSlice {
			msgs.Index(i).Set(n.reflectCreate(to.Elem(), msg))
		}
		log.Lvl4("Dispatching aggregation to", n.ServerIdentity().Address)
		errV = f.Call([]reflect.Value{msgs})[0]
	} else {
		for _, msg := range msgSlice {
			if errV.IsValid() && !errV.IsNil() {
				// Before overwriting an error, print it out
				log.Errorf("%s: error while dispatching message %s: %s",
					n.Name(), reflect.TypeOf(msg.Msg),
					errV.Interface().(error))
			}
			log.Lvl4("Dispatching", msg, "to", n.ServerIdentity().Address)
			m := n.reflectCreate(to, msg)
			errV = f.Call([]reflect.Value{m})[0]
		}
	}
	log.Lvlf4("%s Done with handler for %s", n.Name(), f.Type())
	if !errV.IsNil() {
		return errV.Interface().(error)
	}
	return nil
}

func (n *TreeNodeInstance) reflectCreate(t reflect.Type, msg *ProtocolMsg) reflect.Value {
	m := reflect.Indirect(reflect.New(t))
	tn := n.Tree().Search(msg.From.TreeNodeID)
	if tn != nil {
		m.Field(0).Set(reflect.ValueOf(tn))
		m.Field(1).Set(reflect.Indirect(reflect.ValueOf(msg.Msg)))
	}
	return m
}

// DispatchChannel takes a message and sends it to a channel
func (n *TreeNodeInstance) DispatchChannel(msgSlice []*ProtocolMsg) error {
	mt := msgSlice[0].MsgType
	to := reflect.TypeOf(n.channels[mt])
	if n.HasFlag(mt, AggregateMessages) {
		log.Lvl4("Received aggregated message of type:", mt)
		to = to.Elem()
		out := reflect.MakeSlice(to, len(msgSlice), len(msgSlice))
		for i, msg := range msgSlice {
			log.Lvl4("Dispatching aggregated to", to)
			m := n.reflectCreate(to.Elem(), msg)
			log.Lvl4("Adding msg", m, "to", n.ServerIdentity().Address)
			out.Index(i).Set(m)
		}
		reflect.ValueOf(n.channels[mt]).Send(out)
	} else {
		for _, msg := range msgSlice {
			out := n.channels[mt]
			m := n.reflectCreate(to.Elem(), msg)
			log.Lvl4(n.Name(), "Dispatching msg type", mt, " to", to, " :", m.Field(1).Interface())
			reflect.ValueOf(out).Send(m)
		}
	}
	return nil
}

// ProcessProtocolMsg takes a message and puts it into a queue for later processing.
// This allows a protocol to have a backlog of messages.
func (n *TreeNodeInstance) ProcessProtocolMsg(msg *ProtocolMsg) {
	log.Lvl4(n.Info(), "Received message")
	n.msgDispatchQueueMutex.Lock()
	n.msgDispatchQueue = append(n.msgDispatchQueue, msg)
	log.Lvl4(n.Info(), "DispatchQueue-length is", len(n.msgDispatchQueue))
	if len(n.msgDispatchQueue) == 1 && len(n.msgDispatchQueueWait) == 0 {
		n.msgDispatchQueueWait <- true
	}
	n.msgDispatchQueueMutex.Unlock()
}

func (n *TreeNodeInstance) dispatchMsgReader() {
	for {
		n.msgDispatchQueueMutex.Lock()
		if n.closing == true {
			log.Lvl3("Closing reader")
			n.msgDispatchQueueMutex.Unlock()
			return
		}
		if len(n.msgDispatchQueue) > 0 {
			log.Lvl4(n.Info(), "Read message and dispatching it",
				len(n.msgDispatchQueue))
			msg := n.msgDispatchQueue[0]
			n.msgDispatchQueue = n.msgDispatchQueue[1:]
			n.msgDispatchQueueMutex.Unlock()
			err := n.dispatchMsgToProtocol(msg)
			if err != nil {
				log.Errorf("%s: error while dispatching message %s: %s",
					n.Name(), reflect.TypeOf(msg.Msg), err)
			}
		} else {
			n.msgDispatchQueueMutex.Unlock()
			log.Lvl4(n.Info(), "Waiting for message")
			<-n.msgDispatchQueueWait
		}
	}
}

// dispatchMsgToProtocol will dispatch this sda.Data to the right instance
func (n *TreeNodeInstance) dispatchMsgToProtocol(sdaMsg *ProtocolMsg) error {
	// if message comes from parent, dispatch directly
	// if messages come from children we must aggregate them
	// if we still need to wait for additional messages, we return
	msgType, msgs, done := n.aggregate(sdaMsg)
	if !done {
		log.Lvl3(n.Name(), "Not done aggregating children msgs")
		return nil
	}
	log.Lvlf5("%s->%s: Message is: %+v", n.Name(), sdaMsg.Msg)

	var err error
	switch {
	case n.channels[msgType] != nil:
		log.Lvl4(n.Name(), "Dispatching to channel")
		err = n.DispatchChannel(msgs)
	case n.handlers[msgType] != nil:
		log.Lvl4("Dispatching to handler", n.ServerIdentity().Address)
		err = n.dispatchHandler(msgs)
	default:
<<<<<<< HEAD
		log.Error("This message-type is not handled by this protocol")
		return errors.New("This message-type is not handled by this protocol")
=======
		return fmt.Errorf("message-type not handled the protocol: %s", reflect.TypeOf(sdaMsg.Msg))
>>>>>>> fdb16262
	}
	return err
}

// SetFlag makes sure a given flag is set
func (n *TreeNodeInstance) SetFlag(mt network.PacketTypeID, f uint32) {
	n.messageTypeFlags[mt] |= f
}

// ClearFlag makes sure a given flag is removed
func (n *TreeNodeInstance) ClearFlag(mt network.PacketTypeID, f uint32) {
	n.messageTypeFlags[mt] &^= f
}

// HasFlag returns true if the given flag is set
func (n *TreeNodeInstance) HasFlag(mt network.PacketTypeID, f uint32) bool {
	return n.messageTypeFlags[mt]&f != 0
}

// aggregate store the message for a protocol instance such that a protocol
// instances will get all its children messages at once.
// node is the node the host is representing in this Tree, and sda is the
// message being analyzed.
func (n *TreeNodeInstance) aggregate(sdaMsg *ProtocolMsg) (network.PacketTypeID, []*ProtocolMsg, bool) {
	mt := sdaMsg.MsgType
	fromParent := !n.IsRoot() && sdaMsg.From.TreeNodeID.Equal(n.Parent().ID)
	if fromParent || !n.HasFlag(mt, AggregateMessages) {
		return mt, []*ProtocolMsg{sdaMsg}, true
	}
	// store the msg according to its type
	if _, ok := n.msgQueue[mt]; !ok {
		n.msgQueue[mt] = make([]*ProtocolMsg, 0)
	}
	msgs := append(n.msgQueue[mt], sdaMsg)
	n.msgQueue[mt] = msgs
	log.Lvl4(n.ServerIdentity().Address, "received", len(msgs), "of", len(n.Children()), "messages")

	// do we have everything yet or no
	// get the node this host is in this tree
	// OK we have all the children messages
	if len(msgs) == len(n.Children()) {
		// erase
		delete(n.msgQueue, mt)
		return mt, msgs, true
	}
	// no we still have to wait!
	return mt, nil, false
}

// StartProtocol calls the Start() on the underlying protocol which in turn will
// initiate the first message to its children
func (n *TreeNodeInstance) StartProtocol() error {
	return n.instance.Start()
}

// Done calls onDoneCallback if available and only finishes when the return-
// value is true.
func (n *TreeNodeInstance) Done() {
	if n.onDoneCallback != nil {
		ok := n.onDoneCallback()
		if !ok {
			return
		}
	}
	log.Lvl3(n.Info(), "has finished. Deleting its resources")
	n.overlay.nodeDone(n.token)
}

// OnDoneCallback should be called if we want to control the Done() of the node.
// It is used by protocols that uses others protocols inside and that want to
// control when the final Done() should be called.
// the function should return true if the real Done() has to be called otherwise
// false.
func (n *TreeNodeInstance) OnDoneCallback(fn func() bool) {
	n.onDoneCallback = fn
}

// Private returns the private key of the entity
func (n *TreeNodeInstance) Private() abstract.Scalar {
	return n.Host().private
}

// Public returns the public key of the entity
func (n *TreeNodeInstance) Public() abstract.Point {
	return n.ServerIdentity().Public
}

// CloseHost closes the underlying sda.Host (which closes the overlay
// and sends Shutdown to all protocol instances)
func (n *TreeNodeInstance) CloseHost() error {
	return n.Host().Close()
}

// Name returns a human readable name of this Node (IP address).
func (n *TreeNodeInstance) Name() string {
	return n.ServerIdentity().Address.String()
}

// Info returns a human readable representation name of this Node
// (IP address and TokenID).
func (n *TreeNodeInstance) Info() string {
	tid := n.TokenID()
	return fmt.Sprintf("%s (%s)", n.ServerIdentity().Address, tid.String())
}

// TokenID returns the TokenID of the given node (to uniquely identify it)
func (n *TreeNodeInstance) TokenID() TokenID {
	return n.token.ID()
}

// Token returns a CLONE of the underlying sda.Token struct.
// Useful for unit testing.
func (n *TreeNodeInstance) Token() *Token {
	return n.token.Clone()
}

// List returns the list of TreeNodes cached in the node (creating it if necessary)
func (n *TreeNodeInstance) List() []*TreeNode {
	n.mtx.Lock()
	if n.treeNodeList == nil {
		n.treeNodeList = n.Tree().List()
	}
	n.mtx.Unlock()
	return n.treeNodeList
}

// Index returns the index of the node in the Roster
func (n *TreeNodeInstance) Index() int {
	return n.TreeNode().RosterIndex
}

// Broadcast sends a given message from the calling node directly to all other TreeNodes
func (n *TreeNodeInstance) Broadcast(msg interface{}) error {
	for _, node := range n.List() {
		if node != n.TreeNode() {
			if err := n.SendTo(node, msg); err != nil {
				return err
			}
		}
	}
	return nil
}

// Multicast ... XXX: should probably have a parallel more robust version like "SendToChildrenInParallel"
func (n *TreeNodeInstance) Multicast(msg interface{}, nodes ...*TreeNode) error {
	for _, node := range nodes {
		if err := n.SendTo(node, msg); err != nil {
			return err
		}
	}
	return nil
}

// SendToParent sends a given message to the parent of the calling node (unless it is the root)
func (n *TreeNodeInstance) SendToParent(msg interface{}) error {
	if n.IsRoot() {
		return nil
	}
	log.Lvl4(n.Name(), strings.Split(log.Stack(), "\n")[7], "Sends to",
		n.Parent().Name())
	return n.SendTo(n.Parent(), msg)
}

// SendToChildren sends a given message to all children of the calling node.
// It stops sending if sending to one of the children fails. In that case it
// returns an error. If the underlying node is a leaf node this function does
// nothing.
func (n *TreeNodeInstance) SendToChildren(msg interface{}) error {
	if n.IsLeaf() {
		return nil
	}
	for _, node := range n.Children() {
		if err := n.SendTo(node, msg); err != nil {
			return err
		}
	}
	return nil
}

// SendToChildrenInParallel sends a given message to all children of the calling
// node. It has the following differences to node.SendToChildren:
// The actual sending happens in a go routine (in parallel).
// It continues sending to the other nodes if sending to one of the children
// fails. In that case it will collect all errors (separated by '\n'.)
// If the underlying node is a leaf node this function does
// nothing.
func (n *TreeNodeInstance) SendToChildrenInParallel(msg interface{}) error {
	if n.IsLeaf() {
		return nil
	}
	children := n.Children()
	errs := make([]collectedErrors, 0, len(children))
	eMut := sync.Mutex{}
	wg := sync.WaitGroup{}
	for _, node := range children {
		name := node.Name()
		wg.Add(1)
		go func(n2 *TreeNode) {
			if err := n.SendTo(n2, msg); err != nil {
				eMut.Lock()
				errs = append(errs, collectedErrors{name, err})
				eMut.Unlock()
			}
			wg.Done()
		}(node)
	}
	wg.Wait()
	return collectErrors("Error while sending to %s: %s\n", errs)
}

// CreateProtocol makes SDA instantiates a new protocol of name "name" and
// returns it with any error that might have happened during the creation. This
// protocol is only handled by SDA, no service are "attached" to it.
func (n *TreeNodeInstance) CreateProtocol(name string, t *Tree) (ProtocolInstance, error) {
	pi, err := n.overlay.CreateProtocolSDA(name, t)
	return pi, err
}

// Host returns the underlying Host of this node.
// WARNING: you should not play with that feature unless you know what you are
// doing. This feature is mean to access the low level parts of the API. For
// example it is used to add a new tree config / new entity list to the Conode.
func (n *TreeNodeInstance) Host() *Conode {
	return n.overlay.conode
}

// TreeNodeInstance returns itself (XXX quick hack for this services2 branch
// version for the tests)
func (n *TreeNodeInstance) TreeNodeInstance() *TreeNodeInstance {
	return n
}
func (n *TreeNodeInstance) isBound() bool {
	return n.instance != nil
}

func (n *TreeNodeInstance) bind(pi ProtocolInstance) {
	n.instance = pi
}<|MERGE_RESOLUTION|>--- conflicted
+++ resolved
@@ -412,12 +412,7 @@
 		log.Lvl4("Dispatching to handler", n.ServerIdentity().Address)
 		err = n.dispatchHandler(msgs)
 	default:
-<<<<<<< HEAD
-		log.Error("This message-type is not handled by this protocol")
-		return errors.New("This message-type is not handled by this protocol")
-=======
 		return fmt.Errorf("message-type not handled the protocol: %s", reflect.TypeOf(sdaMsg.Msg))
->>>>>>> fdb16262
 	}
 	return err
 }
