package sda

import (
	"errors"
	"strconv"
	"time"

	"github.com/dedis/cothority/log"
	"github.com/dedis/cothority/network"
	"github.com/dedis/crypto/abstract"
	"github.com/dedis/crypto/config"
	"github.com/satori/go.uuid"
)

// LocalTest represents all that is needed for a local test-run
type LocalTest struct {
	// A map of ServerIdentity.Id to Conode
	Conodes map[network.ServerIdentityID]*Conode
	// A map of ServerIdentity.Id to Overlays
	Overlays map[network.ServerIdentityID]*Overlay
	// A map of ServerIdentity.Id to Services
	Services map[network.ServerIdentityID]map[ServiceID]Service
	// A map of Roster.Id to Rosters
	Rosters map[RosterID]*Roster
	// A map of Tree.Id to Trees
	Trees map[TreeID]*Tree
	// All single nodes
	Nodes []*TreeNodeInstance
	// are we running tcp or local layer
	mode string
	// the context for the local connections
	// it enables to have multiple local test running simultaneously
	ctx *network.LocalManager
}

const (
	// TCP represents the TCP mode of networking for this local test
	TCP = "tcp"
	// Local represents the Local mode of networking for this local test
	Local = "local"
)

// NewLocalTest creates a new Local handler that can be used to test protocols
// locally
func NewLocalTest() *LocalTest {
	return &LocalTest{
		Conodes:  make(map[network.ServerIdentityID]*Conode),
		Overlays: make(map[network.ServerIdentityID]*Overlay),
		Services: make(map[network.ServerIdentityID]map[ServiceID]Service),
		Rosters:  make(map[RosterID]*Roster),
		Trees:    make(map[TreeID]*Tree),
		Nodes:    make([]*TreeNodeInstance, 0, 1),
		mode:     Local,
		ctx:      network.NewLocalManager(),
	}
}

// NewTCPTest returns a LocalTest but using a TCPRouter as the underlying
// communication layer.
func NewTCPTest() *LocalTest {
	t := NewLocalTest()
	t.mode = TCP
	return t
}

// StartProtocol takes a name and a tree and will create a
// new Node with the protocol 'name' running from the tree-root
func (l *LocalTest) StartProtocol(name string, t *Tree) (ProtocolInstance, error) {
	rootServerIdentityID := t.Root.ServerIdentity.ID
	for _, h := range l.Conodes {
		if h.ServerIdentity.ID.Equal(rootServerIdentityID) {
			// XXX do we really need multiples overlays ? Can't we just use the
			// Node, since it is already dispatched as like a TreeNode ?
			return l.Overlays[h.ServerIdentity.ID].StartProtocol(t, name)
		}
	}
	return nil, errors.New("Didn't find conode for tree-root")
}

// CreateProtocol takes a name and a tree and will create a
// new Node with the protocol 'name' without running it
func (l *LocalTest) CreateProtocol(name string, t *Tree) (ProtocolInstance, error) {
	rootServerIdentityID := t.Root.ServerIdentity.ID
	for _, h := range l.Conodes {
		if h.ServerIdentity.ID.Equal(rootServerIdentityID) {
			// XXX do we really need multiples overlays ? Can't we just use the
			// Node, since it is already dispatched as like a TreeNode ?
			return l.Overlays[h.ServerIdentity.ID].CreateProtocolSDA(name, t)
		}
	}
	return nil, errors.New("Didn't find conode for tree-root")
}

// GenConodes returns n Hosts with a localRouter
func (l *LocalTest) GenConodes(n int) []*Conode {
	conodes := l.genLocalHosts(n)
	for _, conode := range conodes {
		l.Conodes[conode.ServerIdentity.ID] = conode
		l.Overlays[conode.ServerIdentity.ID] = conode.overlay
		l.Services[conode.ServerIdentity.ID] = conode.serviceManager.services
	}
	return conodes

}

// GenTree will create a tree of n conodes with a localRouter, and returns the
// list of conodes and the associated roster / tree.
func (l *LocalTest) GenTree(n int, register bool) ([]*Conode, *Roster, *Tree) {
	conodes := l.GenConodes(n)

	list := l.GenRosterFromHost(conodes...)
	tree := list.GenerateBinaryTree()
	l.Trees[tree.ID] = tree
	if register {
		conodes[0].overlay.RegisterRoster(list)
		conodes[0].overlay.RegisterTree(tree)
	}
	return conodes, list, tree

}

// GenBigTree will create a tree of n conodes.
// If register is true, the Roster and Tree will be registered with the overlay.
// 'nbrConodes' is how many conodes are created
// 'nbrTreeNodes' is how many TreeNodes are created
// nbrConodes can be smaller than nbrTreeNodes, in which case a given conode will
// be used more than once in the tree.
func (l *LocalTest) GenBigTree(nbrTreeNodes, nbrConodes, bf int, register bool) ([]*Conode, *Roster, *Tree) {
	conodes := l.GenConodes(nbrConodes)

	list := l.GenRosterFromHost(conodes...)
	tree := list.GenerateBigNaryTree(bf, nbrTreeNodes)
	l.Trees[tree.ID] = tree
	if register {
		conodes[0].overlay.RegisterRoster(list)
		conodes[0].overlay.RegisterTree(tree)
	}
	return conodes, list, tree
}

// GenRosterFromHost takes a number of conodes as arguments and creates
// an Roster.
func (l *LocalTest) GenRosterFromHost(conodes ...*Conode) *Roster {
	var entities []*network.ServerIdentity
	for i := range conodes {
		entities = append(entities, conodes[i].ServerIdentity)
	}
	list := NewRoster(entities)
	l.Rosters[list.ID] = list
	return list
}

// CloseAll takes a list of conodes that will be closed
func (l *LocalTest) CloseAll() {
	for _, conode := range l.Conodes {
		log.Lvl3("Closing conode", conode.ServerIdentity.Address)
		err := conode.Close()
		if err != nil {
			log.Error("Closing conode", conode.ServerIdentity.Address,
				"gives error", err)
		}

		for conode.Listening() {
			log.Lvl1("Sleeping while waiting to close...")
			time.Sleep(10 * time.Millisecond)
		}
		delete(l.Conodes, conode.ServerIdentity.ID)
	}
	for _, node := range l.Nodes {
		log.Lvl3("Closing node", node)
		node.Close()
	}
	l.Nodes = make([]*TreeNodeInstance, 0)
	// Give the nodes some time to correctly close down
	//time.Sleep(time.Millisecond * 500)
}

// GetTree returns the tree of the given TreeNode
func (l *LocalTest) GetTree(tn *TreeNode) *Tree {
	var tree *Tree
	for _, t := range l.Trees {
		if tn.IsInTree(t) {
			tree = t
			break
		}
	}
	return tree
}

// NewTreeNodeInstance creates a new node on a TreeNode
func (l *LocalTest) NewTreeNodeInstance(tn *TreeNode, protName string) (*TreeNodeInstance, error) {
	o := l.Overlays[tn.ServerIdentity.ID]
	if o == nil {
		return nil, errors.New("Didn't find corresponding overlay")
	}
	tree := l.GetTree(tn)
	if tree == nil {
		return nil, errors.New("Didn't find tree corresponding to TreeNode")
	}
	protID := ProtocolNameToID(protName)
	if !l.Conodes[tn.ServerIdentity.ID].protocols.ProtocolExists(protID) {
		return nil, errors.New("Didn't find protocol: " + protName)
	}
	tok := &Token{
		ProtoID:    protID,
		RosterID:   tree.Roster.ID,
		TreeID:     tree.ID,
		TreeNodeID: tn.ID,
		RoundID:    RoundID(uuid.NewV4()),
	}
	node := newTreeNodeInstance(o, tok, tn)
	l.Nodes = append(l.Nodes, node)
	return node, nil
}

// GetNodes returns all Nodes that belong to a treeNode
func (l *LocalTest) GetNodes(tn *TreeNode) []*TreeNodeInstance {
	var nodes []*TreeNodeInstance
	for _, n := range l.Overlays[tn.ServerIdentity.ID].instances {
		nodes = append(nodes, n)
	}
	return nodes
}

// SendTreeNode injects a message directly in the Overlay-layer, bypassing
// Host and Network
func (l *LocalTest) SendTreeNode(proto string, from, to *TreeNodeInstance, msg network.Body) error {
	if from.Tree().ID != to.Tree().ID {
		return errors.New("Can't send from one tree to another")
	}
	b, err := network.MarshalRegisteredType(msg)
	if err != nil {
		return err
	}
	sdaMsg := &ProtocolMsg{
		MsgSlice: b,
		MsgType:  network.TypeToPacketTypeID(msg),
		From:     from.token,
		To:       to.token,
	}
	return to.overlay.TransmitMsg(sdaMsg)
}

// AddPendingTreeMarshal takes a treeMarshal and adds it to the list of the
// known trees, also triggering dispatching of SDA-messages waiting for that
// tree
func (l *LocalTest) AddPendingTreeMarshal(c *Conode, tm *TreeMarshal) {
	c.overlay.addPendingTreeMarshal(tm)
}

// CheckPendingTreeMarshal looks whether there are any treeMarshals to be
// called
func (l *LocalTest) CheckPendingTreeMarshal(c *Conode, el *Roster) {
	c.overlay.checkPendingTreeMarshal(el)
}

// GetPrivate returns the private key of a conode
func (l *LocalTest) GetPrivate(c *Conode) abstract.Scalar {
	return c.private
}

// GetServices returns a slice of all services asked for.
// The sid is the id of the service that will be collected.
func (l *LocalTest) GetServices(conodes []*Conode, sid ServiceID) []Service {
	services := make([]Service, len(conodes))
	for i, h := range conodes {
		services[i] = l.Services[h.ServerIdentity.ID][sid]
	}
	return services
}

// MakeHELS creates nbr conodes, and will return the associated roster. It also
// returns the Service object of the first conodes in the list having sid as a
// ServiceID.
func (l *LocalTest) MakeHELS(nbr int, sid ServiceID) ([]*Conode, *Roster, Service) {
	conodes := l.GenConodes(nbr)
	el := l.GenRosterFromHost(conodes...)
	return conodes, el, l.Services[conodes[0].ServerIdentity.ID][sid]
}

// NewPrivIdentity returns a secret + ServerIdentity. The SI will have
// "localconode:+port as first address.
func NewPrivIdentity(port int) (abstract.Scalar, *network.ServerIdentity) {
	address := network.NewLocalAddress("127.0.0.1:" + strconv.Itoa(port))
	priv, pub := PrivPub()
	id := network.NewServerIdentity(pub, address)
	return priv, id
}

// NewTCPConode creates a new conode with a tcpRouter with "localconode:"+port as an
// address.
func NewTCPConode(port int) *Conode {
	priv, id := NewPrivIdentity(port)
	addr := network.NewTCPAddress(id.Address.NetworkAddress())
	tcpHost, err := network.NewTCPHost(addr)
	if err != nil {
		panic(err)
	}
	id.Address = tcpHost.Address()
	router := network.NewRouter(id, tcpHost)
	h := NewConodeWithRouter(id, priv, router)
	go h.Start()
	for !h.Listening() {
		time.Sleep(10 * time.Millisecond)
	}
	return h
}

// NewLocalConode returns a new conode using a LocalRouter (channels) to communicate.
// At the return of this function, the router is already Run()ing in a go
// routine.
func NewLocalConode(port int) *Conode {
	priv, id := NewPrivIdentity(port)
	localRouter, err := network.NewLocalRouter(id)
	if err != nil {
		panic(err)
	}
	h := NewConodeWithRouter(id, priv, localRouter)
	go h.Start()
	for !h.Listening() {
		time.Sleep(10 * time.Millisecond)
	}
	return h
}

// NewClient returns *Client for which the types depend on the mode of the
// LocalContext.
func (l *LocalTest) NewClient(serviceName string) *Client {
	switch l.mode {
	case TCP:
		return NewClient(serviceName)
	default:
		return l.NewLocalClient(serviceName)
	}
}

// NewLocalClient returns a new *Client using Local connections within the
// context of this LocalTest.
func (l *LocalTest) NewLocalClient(serviceName string) *Client {
	return &Client{
		ServiceID: ServiceFactory.ServiceID(serviceName),
		net:       network.NewLocalClientWithManager(l.ctx),
	}
}

// genLocalHosts returns n conodes created with a localRouter
func (l *LocalTest) genLocalHosts(n int) []*Conode {
	conodes := make([]*Conode, n)
	for i := 0; i < n; i++ {
		port := 2000 + i*10
		conodes[i] = l.NewConode(port)
<<<<<<< HEAD
	}
	return conodes
}

// NewConode returns a new conode which type is determined by the local mode:
// TCP or Local. If it's TCP, then an available port is used, otherwise, the
// port given in argument is used.
func (l *LocalTest) NewConode(port int) *Conode {
	var conode *Conode
	switch l.mode {
	case TCP:
		conode = l.NewTCPConode()
	default:
		conode = l.NewLocalConode(port)
	}
	l.Conodes[conode.ServerIdentity.ID] = conode
	l.Overlays[conode.ServerIdentity.ID] = conode.overlay
	l.Services[conode.ServerIdentity.ID] = conode.serviceManager.services
	return conode
}

func (l *LocalTest) NewTCPConode() *Conode {
	conode := NewTCPConode(0)
	l.Conodes[conode.ServerIdentity.ID] = conode
	return conode
}

// NewLocalConode returns a fresh Host using local connections within the context
// of this LocalTest
func (l *LocalTest) NewLocalConode(port int) *Conode {
	priv, id := NewPrivIdentity(port)
	localRouter, err := network.NewLocalRouterWithManager(l.ctx, id)
	if err != nil {
		panic(err)
	}
=======
	}
	return conodes
}

// NewConode returns a new conode which type is determined by the local mode:
// TCP or Local. If it's TCP, then an available port is used, otherwise, the
// port given in argument is used.
func (l *LocalTest) NewConode(port int) *Conode {
	var conode *Conode
	switch l.mode {
	case TCP:
		conode = l.NewTCPConode()
	default:
		conode = l.NewLocalConode(port)
	}
	return conode
}

// NewTCPConode returns a new TCP Conode attached to this LocalTest.
func (l *LocalTest) NewTCPConode() *Conode {
	conode := NewTCPConode(0)
	l.Conodes[conode.ServerIdentity.ID] = conode
	l.Overlays[conode.ServerIdentity.ID] = conode.overlay
	l.Services[conode.ServerIdentity.ID] = conode.serviceManager.services

	return conode
}

// NewLocalConode returns a fresh Host using local connections within the context
// of this LocalTest
func (l *LocalTest) NewLocalConode(port int) *Conode {
	priv, id := NewPrivIdentity(port)
	localRouter, err := network.NewLocalRouterWithManager(l.ctx, id)
	if err != nil {
		panic(err)
	}
>>>>>>> 47375c4e
	conode := NewConodeWithRouter(id, priv, localRouter)
	go conode.Start()
	for !conode.Listening() {
		time.Sleep(10 * time.Millisecond)
	}
	l.Conodes[conode.ServerIdentity.ID] = conode
<<<<<<< HEAD
=======
	l.Overlays[conode.ServerIdentity.ID] = conode.overlay
	l.Services[conode.ServerIdentity.ID] = conode.serviceManager.services

>>>>>>> 47375c4e
	return conode

}

// PrivPub creates a private/public key pair.
func PrivPub() (abstract.Scalar, abstract.Point) {
	keypair := config.NewKeyPair(network.Suite)
	return keypair.Secret, keypair.Public
}<|MERGE_RESOLUTION|>--- conflicted
+++ resolved
@@ -349,7 +349,6 @@
 	for i := 0; i < n; i++ {
 		port := 2000 + i*10
 		conodes[i] = l.NewConode(port)
-<<<<<<< HEAD
 	}
 	return conodes
 }
@@ -365,15 +364,16 @@
 	default:
 		conode = l.NewLocalConode(port)
 	}
+	return conode
+}
+
+// NewTCPConode returns a new TCP Conode attached to this LocalTest.
+func (l *LocalTest) NewTCPConode() *Conode {
+	conode := NewTCPConode(0)
 	l.Conodes[conode.ServerIdentity.ID] = conode
 	l.Overlays[conode.ServerIdentity.ID] = conode.overlay
 	l.Services[conode.ServerIdentity.ID] = conode.serviceManager.services
-	return conode
-}
-
-func (l *LocalTest) NewTCPConode() *Conode {
-	conode := NewTCPConode(0)
-	l.Conodes[conode.ServerIdentity.ID] = conode
+
 	return conode
 }
 
@@ -385,56 +385,15 @@
 	if err != nil {
 		panic(err)
 	}
-=======
-	}
-	return conodes
-}
-
-// NewConode returns a new conode which type is determined by the local mode:
-// TCP or Local. If it's TCP, then an available port is used, otherwise, the
-// port given in argument is used.
-func (l *LocalTest) NewConode(port int) *Conode {
-	var conode *Conode
-	switch l.mode {
-	case TCP:
-		conode = l.NewTCPConode()
-	default:
-		conode = l.NewLocalConode(port)
-	}
-	return conode
-}
-
-// NewTCPConode returns a new TCP Conode attached to this LocalTest.
-func (l *LocalTest) NewTCPConode() *Conode {
-	conode := NewTCPConode(0)
-	l.Conodes[conode.ServerIdentity.ID] = conode
-	l.Overlays[conode.ServerIdentity.ID] = conode.overlay
-	l.Services[conode.ServerIdentity.ID] = conode.serviceManager.services
-
-	return conode
-}
-
-// NewLocalConode returns a fresh Host using local connections within the context
-// of this LocalTest
-func (l *LocalTest) NewLocalConode(port int) *Conode {
-	priv, id := NewPrivIdentity(port)
-	localRouter, err := network.NewLocalRouterWithManager(l.ctx, id)
-	if err != nil {
-		panic(err)
-	}
->>>>>>> 47375c4e
 	conode := NewConodeWithRouter(id, priv, localRouter)
 	go conode.Start()
 	for !conode.Listening() {
 		time.Sleep(10 * time.Millisecond)
 	}
 	l.Conodes[conode.ServerIdentity.ID] = conode
-<<<<<<< HEAD
-=======
 	l.Overlays[conode.ServerIdentity.ID] = conode.overlay
 	l.Services[conode.ServerIdentity.ID] = conode.serviceManager.services
 
->>>>>>> 47375c4e
 	return conode
 
 }
