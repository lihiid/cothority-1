--- conflicted
+++ resolved
@@ -118,14 +118,9 @@
 // - ask for the Tree
 // - create a new protocolInstance
 // - pass it to a given protocolInstance
-<<<<<<< HEAD
-func (o *Overlay) TransmitMsg(sdaMsg *ProtocolMsg) error {
-
-=======
 // io is the messageProxy to use if a specific wireformat protocol is used.
 // It can be nil: in that case it fall backs to default wire protocol.
 func (o *Overlay) TransmitMsg(sdaMsg *ProtocolMsg, io MessageProxy) error {
->>>>>>> fdb16262
 	tree := o.Tree(sdaMsg.To.TreeID)
 	if tree == nil {
 		return o.requestTree(sdaMsg.ServerIdentity, sdaMsg, io)
@@ -189,26 +184,6 @@
 	return nil
 }
 
-<<<<<<< HEAD
-// sendSDAData marshals the inner msg and then sends a Data msg
-// to the appropriate entity
-func (o *Overlay) sendSDAData(si *network.ServerIdentity, sdaMsg *ProtocolMsg) error {
-	b, err := network.MarshalRegisteredType(sdaMsg.Msg)
-	if err != nil {
-		log.Error(err)
-		return fmt.Errorf("Error marshaling message: %s (msg = %+v)", err.Error(), sdaMsg.Msg)
-	}
-	sdaMsg.MsgSlice = b
-	sdaMsg.MsgType = network.TypeFromData(sdaMsg.Msg)
-	// put to nil so protobuf won't encode it and there won't be any error on the
-	// other side (because it doesn't know how to decode it)
-	sdaMsg.Msg = nil
-	log.Lvl4(o.conode.Address(), "Sending to", si.Address)
-	return o.conode.Send(si, sdaMsg)
-}
-
-=======
->>>>>>> fdb16262
 // addPendingTreeMarshal adds a treeMarshal to the list.
 // This list is checked each time we receive a new Roster
 // so trees using this Roster can be constructed.
