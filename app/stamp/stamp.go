--- conflicted
+++ resolved
@@ -7,13 +7,13 @@
 	"github.com/dedis/cothority/lib/coconet"
 	dbg "github.com/dedis/cothority/lib/debug_lvl"
 	"github.com/dedis/cothority/lib/graphs"
+	"github.com/dedis/cothority/lib/monitor"
 	"github.com/dedis/cothority/proto/sign"
 	"io/ioutil"
 	"net"
 	"os"
 	"strconv"
 	"time"
-	"github.com/dedis/cothority/lib/monitor"
 )
 
 func main() {
@@ -71,7 +71,7 @@
 	}
 
 	// Wait for everybody to be ready before going on
-	ioutil.WriteFile("coll_stamp_up/up" + hostname, []byte("started"), 0666)
+	ioutil.WriteFile("coll_stamp_up/up"+hostname, []byte("started"), 0666)
 	for {
 		_, err := os.Stat("coll_stamp_up")
 		if err == nil {
@@ -152,7 +152,7 @@
 		}
 	}
 
-	Clients := make([]*Client, 0, len(hostnames) * nclients)
+	Clients := make([]*Client, 0, len(hostnames)*nclients)
 	// for each client in
 	stampers := make([]*Server, 0, len(hostnames))
 	for _, sn := range hc.SNodes {
@@ -163,7 +163,7 @@
 		stampers = append(stampers, NewServer(sn))
 		if hc.Dir == nil {
 			dbg.Lvl3(hc.Hosts, "listening for clients")
-			stampers[len(stampers) - 1].Listen()
+			stampers[len(stampers)-1].Listen()
 		}
 	}
 	dbg.Lvl3("stampers:", stampers)
@@ -184,15 +184,11 @@
 		} else if err != nil {
 			log.Fatal("port is not valid integer")
 		}
-		hp := net.JoinHostPort(h, strconv.Itoa(pn + 1))
+		hp := net.JoinHostPort(h, strconv.Itoa(pn+1))
 		//dbg.Lvl4("client connecting to:", hp)
 
 		for j := range clients {
-<<<<<<< HEAD
 			clients[j] = NewClient("client" + strconv.Itoa((i-1)*len(stampers)+j))
-=======
-			clients[j] = NewClient("client" + strconv.Itoa((i - 1) * len(stampers) + j))
->>>>>>> 216c761f
 			dbg.Lvl3("Created a new client from stamp.go")
 			var c coconet.Conn
 
@@ -208,11 +204,6 @@
 				s.Clients[clients[j].Name()] = stoc
 			}
 			// connect to the server from the client
-<<<<<<< HEAD
-			// This will connect to stampe server and waits for response.
-=======
-			// This will connect to stamper server and waits for response.
->>>>>>> 216c761f
 			// Sending stamp request is done in client.go..... ><
 			clients[j].AddServer(s.Name(), c)
 			//clients[j].Sns[s.Name()] = c
