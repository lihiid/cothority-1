--- conflicted
+++ resolved
@@ -229,11 +229,7 @@
 
 	// Initialize the deter-struct with our current structure (for debug-levels
 	// and such), then read in the app-configuration to overwrite eventual
-<<<<<<< HEAD
-	// 'Machines', 'ppm', 'Loggers' or other fields
-=======
 	// 'Machines', 'ppm', '' or other fields
->>>>>>> 663ddc35
 	deter := *d
 	appConfig := d.DeployDir + "/app.toml"
 	deterConfig := d.DeployDir + "/deter.toml"
@@ -256,11 +252,7 @@
 		app.ReadTomlConfig(&conf, appConfig)
 		// Calculates a tree that is used for the timestampers
 		var depth int
-<<<<<<< HEAD
-		conf.Tree, conf.Hosts, depth, _ = graphs.TreeFromList(deter.Virt[deter.Loggers:], conf.Ppm, conf.Bf)
-=======
 		conf.Tree, conf.Hosts, depth, _ = graphs.TreeFromList(deter.Virt[:], conf.Ppm, conf.Bf)
->>>>>>> 663ddc35
 		dbg.Lvl2("Depth:", depth)
 		dbg.Lvl2("Total hosts:", len(conf.Hosts))
 		total := deter.Machines * conf.Ppm
@@ -275,11 +267,7 @@
 		conf := app.ConfigShamir{}
 		app.ReadTomlConfig(&conf, deterConfig)
 		app.ReadTomlConfig(&conf, appConfig)
-<<<<<<< HEAD
-		_, conf.Hosts, _, _ = graphs.TreeFromList(deter.Virt[deter.Loggers:], conf.Ppm, conf.Ppm)
-=======
 		_, conf.Hosts, _, _ = graphs.TreeFromList(deter.Virt[:], conf.Ppm, conf.Ppm)
->>>>>>> 663ddc35
 		deter.Hostnames = conf.Hosts
 		// re-write the new configuration-file
 		app.WriteTomlConfig(conf, appConfig)
@@ -287,19 +275,11 @@
 		conf := app.NaiveConfig{}
 		app.ReadTomlConfig(&conf, deterConfig)
 		app.ReadTomlConfig(&conf, appConfig)
-<<<<<<< HEAD
-		_, conf.Hosts, _, _ = graphs.TreeFromList(deter.Virt[deter.Loggers:], conf.Ppm, 2)
-		deter.Hostnames = conf.Hosts
-		dbg.Lvl3("Deterlab : naive applications :", conf.Hosts)
-		dbg.Lvl3("Deterlab : naive app config : ", conf)
-		dbg.Lvl3("Deterlab : naive app virt : ", deter.Virt[deter.Loggers:])
-=======
 		_, conf.Hosts, _, _ = graphs.TreeFromList(deter.Virt[:], conf.Ppm, 2)
 		deter.Hostnames = conf.Hosts
 		dbg.Lvl3("Deterlab : naive applications :", conf.Hosts)
 		dbg.Lvl3("Deterlab : naive app config : ", conf)
 		dbg.Lvl3("Deterlab : naive app virt : ", deter.Virt[:])
->>>>>>> 663ddc35
 		deter.Hostnames = conf.Hosts
 		app.WriteTomlConfig(conf, appConfig)
 	case "ntree":
@@ -307,11 +287,7 @@
 		app.ReadTomlConfig(&conf, deterConfig)
 		app.ReadTomlConfig(&conf, appConfig)
 		var depth int
-<<<<<<< HEAD
-		conf.Tree, conf.Hosts, depth, _ = graphs.TreeFromList(deter.Virt[deter.Loggers:], conf.Ppm, conf.Bf)
-=======
 		conf.Tree, conf.Hosts, depth, _ = graphs.TreeFromList(deter.Virt[:], conf.Ppm, conf.Bf)
->>>>>>> 663ddc35
 		dbg.Lvl2("Depth : ", depth)
 		deter.Hostnames = conf.Hosts
 		app.WriteTomlConfig(conf, appConfig)
@@ -359,10 +335,6 @@
 	// listening.
 	// -n = stdout == /Dev/null, -N => no command stream, -T => no tty
 	cmd := []string{"-nNTf", "-o", "StrictHostKeyChecking=no", "-o", "ExitOnForwardFailure=yes", "-R", d.ProxyRedirectionPort + ":" + d.ProxyRedirectionAddress + ":" + monitor.SinkPort, fmt.Sprintf("%s@%s", d.Login, d.Host)}
-<<<<<<< HEAD
-	dbg.Print("Will ssh command : ", cmd)
-=======
->>>>>>> 663ddc35
 	exCmd := exec.Command("ssh", cmd...)
 	if err := exCmd.Start(); err != nil {
 		dbg.Fatal("Failed to start the ssh port forwarding : ", err)
@@ -371,10 +343,6 @@
 		dbg.Fatal("ssh port forwarding exited in failure : ", err)
 	}
 	dbg.Lvl2("Setup remote port forwarding ", exCmd)
-<<<<<<< HEAD
-	dbg.Print("WILL WAIT 5mn !Do YOur Stuff")
-=======
->>>>>>> 663ddc35
 	//time.Sleep(5 * time.Minute)
 	go func() {
 		err := cliutils.SshRunStdout(d.Login, d.Host, "cd remote; GOMAXPROCS=8 ./users")
@@ -454,13 +422,8 @@
 func (d *Deterlab) LoadAndCheckDeterlabVars() {
 	deter := Deterlab{}
 	err := app.ReadTomlConfig(&deter, "deter.toml", d.DeterDir)
-<<<<<<< HEAD
-	d.Host, d.Login, d.Project, d.Experiment, d.Loggers, d.ProxyRedirectionPort, d.ProxyRedirectionAddress, d.MonitorAddress =
-		deter.Host, deter.Login, deter.Project, deter.Experiment, deter.Loggers,
-=======
 	d.Host, d.Login, d.Project, d.Experiment, d.ProxyRedirectionPort, d.ProxyRedirectionAddress, d.MonitorAddress =
 		deter.Host, deter.Login, deter.Project, deter.Experiment,
->>>>>>> 663ddc35
 		deter.ProxyRedirectionPort, deter.ProxyRedirectionAddress, deter.MonitorAddress
 
 	if err != nil {
@@ -491,13 +454,6 @@
 	}
 	if d.ProxyRedirectionAddress == "" {
 		d.ProxyRedirectionAddress = readString("Please enter the proxy redirection address", "localhost")
-<<<<<<< HEAD
-	}
-
-	if d.Loggers == 0 {
-		d.Loggers = 3
-=======
->>>>>>> 663ddc35
 	}
 
 	app.WriteTomlConfig(*d, "deter.toml", d.DeterDir)
