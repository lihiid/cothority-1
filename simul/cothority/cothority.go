--- conflicted
+++ resolved
@@ -94,21 +94,8 @@
 		}
 	}
 	if rootSim != nil {
-<<<<<<< HEAD
-		if monitorAddress != "" {
-			log.Print("Connecting to monitor", monitorAddress)
-			if err := monitor.ConnectSink(monitorAddress); err != nil {
-				log.Fatal("Couldn't connect monitor to sink:", err)
-			}
-			//} else {
-			//	log.Fatal("No monitorAddress for root")
-		}
-		// If this cothority has the root-host, it will start the simulation
-		log.Lvl2("Starting protocol", simul, "on host", rootSC.Host.ServerIdentity.Addresses)
-=======
 		// If this cothority has the root-conode, it will start the simulation
 		log.Lvl2("Starting protocol", simul, "on conode", rootSC.Conode.ServerIdentity.Address)
->>>>>>> 91724a0d
 		//log.Lvl5("Tree is", rootSC.Tree.Dump())
 
 		// First count the number of available children
@@ -171,27 +158,8 @@
 		monitor.EndAndCleanup()
 	}
 
-<<<<<<< HEAD
-	// Wait for all hosts to be closed
-	allClosed := make(chan bool)
-	go func() {
-		for i, sc := range scs {
-			sc.Host.WaitForClose()
-			if rootSim != nil && monitorAddress != "" {
-				// record the bandwidth only for root
-				measures[i].Record()
-			}
-			log.Lvl3(hostAddress, "Simulation closed host", sc.Host.ServerIdentity.Addresses, "closed")
-		}
-		allClosed <- true
-	}()
-	log.Lvl3(hostAddress, scs[0].Host.ServerIdentity.First(), "is waiting for all hosts to close")
-	<-allClosed
-	log.Lvl2(hostAddress, "has all hosts closed")
-=======
 	log.Lvl3(conodeAddress, scs[0].Conode.ServerIdentity, "is waiting for all conodes to close")
 	wg.Wait()
 	log.Lvl2(conodeAddress, "has all conodes closed")
 	monitor.EndAndCleanup()
->>>>>>> 91724a0d
 }